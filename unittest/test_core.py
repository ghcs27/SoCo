--- conflicted
+++ resolved
@@ -63,95 +63,57 @@
             UUID="RINCON_000YYY1400"
             ZoneName="Kitchen"/>
       </ZoneGroup>
+      <ZoneGroup Coordinator="RINCON_000PPP1400" ID="RINCON_000PPP1400:49">
+        <ZoneGroupMember
+            BootSeq="8"
+            Configuration="1"
+            HTSatChanMapSet="RINCON_000PPP1400:LF,RF;RINCON_000RRR1400:RR;RINCON_000SSS1400:LR;RINCON_000QQQ1400:SW"
+            Icon="x-rincon-roomicon:living"
+            Location="http://192.168.1.103:1400/xml/device_description.xml"
+            MinCompatibleVersion="22.0-00000"
+            SoftwareVersion="24.0-71060"
+            UUID="RINCON_000PPP1400"
+            ZoneName="Home Theatre">
+          <Satellite
+              BootSeq="4"
+              Configuration="1"
+              HTSatChanMapSet="RINCON_000PPP1400:LF,RF;RINCON_000QQQ1400:SW"
+              Icon="x-rincon-roomicon:living"
+              Invisible="1"
+              Location="http://192.168.1.104:1400/xml/device_description.xml"
+              MinCompatibleVersion="22.0-00000"
+              SoftwareVersion="24.0-71060"
+              UUID="RINCON_000QQQ1400"
+              ZoneName="Home Theatre"/>
+          <Satellite
+              BootSeq="6"
+              Configuration="1"
+              HTSatChanMapSet="RINCON_000PPP1400:LF,RF;RINCON_000RRR1400:RR"
+              Icon="x-rincon-roomicon:living"
+              Invisible="1"
+              Location="http://192.168.1.105:1400/xml/device_description.xml"
+              MinCompatibleVersion="22.0-00000"
+              SoftwareVersion="24.0-71060"
+              UUID="RINCON_000RRR1400"
+              ZoneName="Home Theatre"/>
+          <Satellite
+              BootSeq="4"
+              Configuration="1"
+              HTSatChanMapSet="RINCON_000PPP1400:LF,RF;RINCON_000SSS1400:LR"
+              Icon="x-rincon-roomicon:living"
+              Invisible="1"
+              Location="http://192.168.1.106:1400/xml/device_description.xml"
+              MinCompatibleVersion="22.0-00000"
+              SoftwareVersion="24.0-71060"
+              UUID="RINCON_000SSS1400"
+              ZoneName="Home Theatre"/>
+        </ZoneGroupMember>
+      </ZoneGroup>
     </ZoneGroups>"""
 
 @pytest.yield_fixture
 def moco_zgs(moco):
     """A mock soco with zone group state"""
-<<<<<<< HEAD
-    ZGS = """<ZoneGroups>
-          <ZoneGroup Coordinator="RINCON_000ZZZ1400" ID="RINCON_000ZZZ1400:0">
-            <ZoneGroupMember
-                BootSeq="33"
-                Configuration="1"
-                Icon="x-rincon-roomicon:zoneextender"
-                Invisible="1"
-                IsZoneBridge="1"
-                Location="http://192.168.1.100:1400/xml/device_description.xml"
-                MinCompatibleVersion="22.0-00000"
-                SoftwareVersion="24.1-74200"
-                UUID="RINCON_000ZZZ1400"
-                ZoneName="BRIDGE"/>
-          </ZoneGroup>
-          <ZoneGroup Coordinator="RINCON_000XXX1400" ID="RINCON_000XXX1400:46">
-            <ZoneGroupMember
-                BootSeq="44"
-                Configuration="1"
-                Icon="x-rincon-roomicon:living"
-                Location="http://192.168.1.101:1400/xml/device_description.xml"
-                MinCompatibleVersion="22.0-00000"
-                SoftwareVersion="24.1-74200"
-                UUID="RINCON_000XXX1400"
-                ZoneName="Living Room"/>
-            <ZoneGroupMember
-                BootSeq="52"
-                Configuration="1"
-                Icon="x-rincon-roomicon:kitchen"
-                Location="http://192.168.1.102:1400/xml/device_description.xml"
-                MinCompatibleVersion="22.0-00000"
-                SoftwareVersion="24.1-74200"
-                UUID="RINCON_000YYY1400"
-                ZoneName="Kitchen"/>
-          </ZoneGroup>
-          <ZoneGroup Coordinator="RINCON_000PPP1400" ID="RINCON_000PPP1400:49">
-            <ZoneGroupMember
-                BootSeq="8"
-                Configuration="1"
-                HTSatChanMapSet="RINCON_000PPP1400:LF,RF;RINCON_000RRR1400:RR;RINCON_000SSS1400:LR;RINCON_000QQQ1400:SW"
-                Icon="x-rincon-roomicon:living"
-                Location="http://192.168.1.103:1400/xml/device_description.xml"
-                MinCompatibleVersion="22.0-00000"
-                SoftwareVersion="24.0-71060"
-                UUID="RINCON_000PPP1400"
-                ZoneName="Home Theatre">
-              <Satellite
-                  BootSeq="4"
-                  Configuration="1"
-                  HTSatChanMapSet="RINCON_000PPP1400:LF,RF;RINCON_000QQQ1400:SW"
-                  Icon="x-rincon-roomicon:living"
-                  Invisible="1"
-                  Location="http://192.168.1.104:1400/xml/device_description.xml"
-                  MinCompatibleVersion="22.0-00000"
-                  SoftwareVersion="24.0-71060"
-                  UUID="RINCON_000QQQ1400"
-                  ZoneName="Home Theatre"/>
-              <Satellite
-                  BootSeq="6"
-                  Configuration="1"
-                  HTSatChanMapSet="RINCON_000PPP1400:LF,RF;RINCON_000RRR1400:RR"
-                  Icon="x-rincon-roomicon:living"
-                  Invisible="1"
-                  Location="http://192.168.1.105:1400/xml/device_description.xml"
-                  MinCompatibleVersion="22.0-00000"
-                  SoftwareVersion="24.0-71060"
-                  UUID="RINCON_000RRR1400"
-                  ZoneName="Home Theatre"/>
-              <Satellite
-                  BootSeq="4"
-                  Configuration="1"
-                  HTSatChanMapSet="RINCON_000PPP1400:LF,RF;RINCON_000SSS1400:LR"
-                  Icon="x-rincon-roomicon:living"
-                  Invisible="1"
-                  Location="http://192.168.1.106:1400/xml/device_description.xml"
-                  MinCompatibleVersion="22.0-00000"
-                  SoftwareVersion="24.0-71060"
-                  UUID="RINCON_000SSS1400"
-                  ZoneName="Home Theatre"/>
-            </ZoneGroupMember>
-          </ZoneGroup>
-        </ZoneGroups>"""
-=======
->>>>>>> 44d36f2e
     moco.zoneGroupTopology.GetZoneGroupState.return_value = {
         'ZoneGroupState': ZGS
     }
